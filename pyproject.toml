--- conflicted
+++ resolved
@@ -2,25 +2,6 @@
 requires = ["poetry>=0.12"]
 build-backend = "poetry.masonry.api"
 
-<<<<<<< HEAD
-[tool.flit.metadata]
-module = "ward"
-author = "Darren Burns"
-author-email = "darrenb900@gmail.com"
-home-page = "https://github.com/darrenburns/ward"
-description-file = "README.md"
-requires-python = ">=3.6"
-requires = [
-    "colorama>=0.3.3",
-    "termcolor>=1.1.0",
-    "dataclasses>=0.1; python_version < '3.7'",
-    "click>=7.0",
-    "toml>=0.9.4",
-    "pygments>=2.4.2",
-    "pprintpp>=0.4.0",
-    "rich==0.5.0",
-]
-=======
 [tool.ward]
 path = ["ward/tests"]
 
@@ -37,7 +18,6 @@
 repository = "https://github.com/darrenburns/ward"
 documentation = "https://wardpy.com"
 keywords = ["test", "testing", "quality-assurance", "cli", "python3"]
->>>>>>> c4f0ac1f
 classifiers = [
     "Development Status :: 4 - Beta",
     "Environment :: Console",
@@ -64,6 +44,7 @@
 pygments = "^2.4.2"
 pprintpp = "^0.4.0"
 cucumber-tag-expressions = "^2.0.0"
+rich = "^0.6.0"
 
 [tool.poetry.dev-dependencies]
 black = "^19.9b0"
