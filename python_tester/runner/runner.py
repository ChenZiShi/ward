from typing import Generator, List

from python_tester.collect.fixtures import FixtureError, FixtureRegistry
from python_tester.models.test import Test
from python_tester.models.test_result import TestResult


def run_tests(
<<<<<<< HEAD
    tests: Generator[Test, None, None],
=======
    tests: List[Test],
>>>>>>> df34db4c
    fixture_registry: FixtureRegistry
) -> Generator[TestResult, None, None]:
    for test in tests:
        try:
            args = fixture_registry.execute_fixtures_for_test(test)
        except FixtureError as e:
            yield TestResult(test, False, e, message="Error! " + str(e))
            continue
        try:
            test(**args)
            yield TestResult(test, True, None)
        except Exception as e:
            yield TestResult(test, False, e)<|MERGE_RESOLUTION|>--- conflicted
+++ resolved
@@ -6,11 +6,7 @@
 
 
 def run_tests(
-<<<<<<< HEAD
-    tests: Generator[Test, None, None],
-=======
     tests: List[Test],
->>>>>>> df34db4c
     fixture_registry: FixtureRegistry
 ) -> Generator[TestResult, None, None]:
     for test in tests:
