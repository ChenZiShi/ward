from typing import List

from tests.test_suite import testable_test
from ward import expect, fixture, test, Scope
from ward.fixtures import Fixture, FixtureCache, using
from ward.testing import Test


@fixture
def exception_raising_fixture():
    @fixture
    def i_raise_an_exception():
        raise ZeroDivisionError()

    return Fixture(fn=i_raise_an_exception)


@test("FixtureCache.cache_fixture caches a single fixture")
def _(f=exception_raising_fixture):
    cache = FixtureCache()
    cache.cache_fixture(f, "test_id")

    expect(cache.get(f.key, Scope.Test, "test_id")).equals(f)


@fixture
def recorded_events():
    return []


@fixture
def global_fixture(events=recorded_events):
    @fixture(scope=Scope.Global)
    def g():
        yield "g"
        events.append("teardown g")

    return g


@fixture
def module_fixture(events=recorded_events):
    @fixture(scope=Scope.Module)
    def m():
        yield "m"
        events.append("teardown m")

    return m


@fixture
def default_fixture(events=recorded_events):
    @fixture
    def t():
        yield "t"
        events.append("teardown t")

    return t


@fixture
def my_test(
    f1=exception_raising_fixture,
    f2=global_fixture,
    f3=module_fixture,
    f4=default_fixture,
):
    # Inject these fixtures into a test, and resolve them
    # to ensure they're ready to be torn down.
    @testable_test
    def t(f1=f1, f2=f2, f3=f3, f4=f4):
        pass

    return Test(t, "")


@fixture
def cache(t=my_test):
    c = FixtureCache()
    t.resolve_args(c)
    return c


@test("FixtureCache.get_fixtures_at_scope correct for Scope.Test")
def _(cache: FixtureCache = cache, t: Test = my_test, default_fixture=default_fixture):
    fixtures_at_scope = cache.get_fixtures_at_scope(Scope.Test, t.id)

    fixture = list(fixtures_at_scope.values())[0]

    expect(fixtures_at_scope).has_length(1)
    expect(fixture.fn).equals(default_fixture)


@test("FixtureCache.get_fixtures_at_scope correct for Scope.Module")
def _(cache: FixtureCache = cache, module_fixture=module_fixture):
    fixtures_at_scope = cache.get_fixtures_at_scope(Scope.Module, testable_test.path)

    fixture = list(fixtures_at_scope.values())[0]

    expect(fixtures_at_scope).has_length(1)
    expect(fixture.fn).equals(module_fixture)


@test("FixtureCache.get_fixtures_at_scope correct for Scope.Global")
def _(cache: FixtureCache = cache, global_fixture=global_fixture):
    fixtures_at_scope = cache.get_fixtures_at_scope(Scope.Global, Scope.Global)

    fixture = list(fixtures_at_scope.values())[0]

    expect(fixtures_at_scope).has_length(1)
    expect(fixture.fn).equals(global_fixture)


@test("FixtureCache.teardown_fixtures_for_scope removes Test fixtures from cache")
<<<<<<< HEAD
def _(cache: FixtureCache = cache, test: Test = my_test):
    cache.teardown_fixtures_for_scope(Scope.Test, test.id)
=======
def _(
    cache: FixtureCache = cache,
    t: Test = my_test,
):
    cache.teardown_fixtures_for_scope(Scope.Test, t.id)
>>>>>>> 47f2347c

    fixtures_at_scope = cache.get_fixtures_at_scope(Scope.Test, t.id)

    expect(fixtures_at_scope).equals({})


@test("FixtureCache.teardown_fixtures_for_scope runs teardown for Test fixtures")
def _(
<<<<<<< HEAD
    cache: FixtureCache = cache, test: Test = my_test, events: List = recorded_events
=======
    cache: FixtureCache = cache,
    t: Test = my_test,
    events: List = recorded_events,
>>>>>>> 47f2347c
):
    cache.teardown_fixtures_for_scope(Scope.Test, t.id)

    expect(events).equals(["teardown t"])


@test("FixtureCache.teardown_fixtures_for_scope removes Module fixtures from cache")
def _(cache: FixtureCache = cache,):
    cache.teardown_fixtures_for_scope(Scope.Module, testable_test.path)

    fixtures_at_scope = cache.get_fixtures_at_scope(Scope.Module, testable_test.path)

    expect(fixtures_at_scope).equals({})


@test("FixtureCache.teardown_fixtures_for_scope runs teardown for Module fixtures")
def _(cache: FixtureCache = cache, events: List = recorded_events):
    cache.teardown_fixtures_for_scope(Scope.Module, testable_test.path)

    expect(events).equals(["teardown m"])


@test("FixtureCache.teardown_global_fixtures removes Global fixtures from cache")
def _(cache: FixtureCache = cache,):
    cache.teardown_global_fixtures()

    fixtures_at_scope = cache.get_fixtures_at_scope(Scope.Global, Scope.Global)

    expect(fixtures_at_scope).equals({})


@test("FixtureCache.teardown_global_fixtures runs teardown of all Global fixtures")
def _(cache: FixtureCache = cache, events: List = recorded_events):
    cache.teardown_global_fixtures()

    expect(events).equals(["teardown g"])


@test("using decorator sets bound args correctly")
def _():
    @fixture
    def fixture_a():
        pass

    @testable_test
    @using(
        a=fixture_a,
        b="val",
    )
    def t(a, b):
        pass

    bound_args = t.ward_meta.bound_args
    expected = {"a": fixture_a, "b": "val"}

    expect(bound_args.arguments).equals(expected)<|MERGE_RESOLUTION|>--- conflicted
+++ resolved
@@ -75,14 +75,20 @@
 
 
 @fixture
-def cache(t=my_test):
+def cache(
+    t=my_test
+):
     c = FixtureCache()
     t.resolve_args(c)
     return c
 
 
 @test("FixtureCache.get_fixtures_at_scope correct for Scope.Test")
-def _(cache: FixtureCache = cache, t: Test = my_test, default_fixture=default_fixture):
+def _(
+    cache: FixtureCache = cache,
+    t: Test = my_test,
+    default_fixture=default_fixture,
+):
     fixtures_at_scope = cache.get_fixtures_at_scope(Scope.Test, t.id)
 
     fixture = list(fixtures_at_scope.values())[0]
@@ -92,7 +98,10 @@
 
 
 @test("FixtureCache.get_fixtures_at_scope correct for Scope.Module")
-def _(cache: FixtureCache = cache, module_fixture=module_fixture):
+def _(
+    cache: FixtureCache = cache,
+    module_fixture=module_fixture,
+):
     fixtures_at_scope = cache.get_fixtures_at_scope(Scope.Module, testable_test.path)
 
     fixture = list(fixtures_at_scope.values())[0]
@@ -102,7 +111,10 @@
 
 
 @test("FixtureCache.get_fixtures_at_scope correct for Scope.Global")
-def _(cache: FixtureCache = cache, global_fixture=global_fixture):
+def _(
+    cache: FixtureCache = cache,
+    global_fixture=global_fixture,
+):
     fixtures_at_scope = cache.get_fixtures_at_scope(Scope.Global, Scope.Global)
 
     fixture = list(fixtures_at_scope.values())[0]
@@ -112,16 +124,11 @@
 
 
 @test("FixtureCache.teardown_fixtures_for_scope removes Test fixtures from cache")
-<<<<<<< HEAD
-def _(cache: FixtureCache = cache, test: Test = my_test):
-    cache.teardown_fixtures_for_scope(Scope.Test, test.id)
-=======
 def _(
     cache: FixtureCache = cache,
     t: Test = my_test,
 ):
     cache.teardown_fixtures_for_scope(Scope.Test, t.id)
->>>>>>> 47f2347c
 
     fixtures_at_scope = cache.get_fixtures_at_scope(Scope.Test, t.id)
 
@@ -130,13 +137,9 @@
 
 @test("FixtureCache.teardown_fixtures_for_scope runs teardown for Test fixtures")
 def _(
-<<<<<<< HEAD
-    cache: FixtureCache = cache, test: Test = my_test, events: List = recorded_events
-=======
     cache: FixtureCache = cache,
     t: Test = my_test,
     events: List = recorded_events,
->>>>>>> 47f2347c
 ):
     cache.teardown_fixtures_for_scope(Scope.Test, t.id)
 
@@ -144,7 +147,9 @@
 
 
 @test("FixtureCache.teardown_fixtures_for_scope removes Module fixtures from cache")
-def _(cache: FixtureCache = cache,):
+def _(
+    cache: FixtureCache = cache,
+):
     cache.teardown_fixtures_for_scope(Scope.Module, testable_test.path)
 
     fixtures_at_scope = cache.get_fixtures_at_scope(Scope.Module, testable_test.path)
@@ -153,14 +158,19 @@
 
 
 @test("FixtureCache.teardown_fixtures_for_scope runs teardown for Module fixtures")
-def _(cache: FixtureCache = cache, events: List = recorded_events):
+def _(
+    cache: FixtureCache = cache,
+    events: List = recorded_events,
+):
     cache.teardown_fixtures_for_scope(Scope.Module, testable_test.path)
 
     expect(events).equals(["teardown m"])
 
 
 @test("FixtureCache.teardown_global_fixtures removes Global fixtures from cache")
-def _(cache: FixtureCache = cache,):
+def _(
+    cache: FixtureCache = cache,
+):
     cache.teardown_global_fixtures()
 
     fixtures_at_scope = cache.get_fixtures_at_scope(Scope.Global, Scope.Global)
@@ -169,7 +179,10 @@
 
 
 @test("FixtureCache.teardown_global_fixtures runs teardown of all Global fixtures")
-def _(cache: FixtureCache = cache, events: List = recorded_events):
+def _(
+    cache: FixtureCache = cache,
+    events: List = recorded_events,
+):
     cache.teardown_global_fixtures()
 
     expect(events).equals(["teardown g"])
