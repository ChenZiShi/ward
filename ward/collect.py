import importlib
import importlib.util
import inspect
import os
import pkgutil
from importlib._bootstrap import ModuleSpec
from importlib._bootstrap_external import FileFinder
from typing import Any, Callable, Generator, Iterable, List

<<<<<<< HEAD
from ward.test import Test, WardMeta
=======
from ward.testing import Marker, Test, WardMeta, anonymous_tests
>>>>>>> e322b832


def is_test_module(module: pkgutil.ModuleInfo) -> bool:
    return module.name.startswith("test_")


def get_info_for_modules(path: str) -> Generator[pkgutil.ModuleInfo, None, None]:
    # Check for modules at the root of the specified path
    for module in pkgutil.iter_modules([path]):
        yield module

    # Now check for modules in every subdirectory
    for root, dirs, _ in os.walk(path):
        for dir_name in dirs:
            dir_path = os.path.join(root, dir_name)
            for module in pkgutil.iter_modules([dir_path]):
                if is_test_module(module):
                    yield module


def load_modules(modules: Iterable[pkgutil.ModuleInfo]) -> Generator[Any, None, None]:
    for m in modules:
        file_finder: FileFinder = m.module_finder
        spec: ModuleSpec = file_finder.find_spec(m.name)
        mod = importlib.util.module_from_spec(spec)
        if mod.__name__.startswith("test_"):
            spec.loader.exec_module(mod)
            yield mod


def get_tests_in_modules(modules: Iterable,) -> Generator[Test, None, None]:
    for mod in modules:
        mod_name = mod.__name__
        # Collect anonymous tests from the module
        anon_tests: List[Callable] = anonymous_tests[mod_name]
        if anon_tests:
            for test_fn in anon_tests:
                meta: WardMeta = getattr(test_fn, "ward_meta")
                yield Test(
                    fn=test_fn,
                    module_name=mod_name,
                    marker=meta.marker,
                    description=meta.description or "",
                )

        # Collect named tests from the module
        for item in dir(mod):
            if item.startswith("test_") and not item == "_":
                test_name = item
                test_fn = getattr(mod, test_name)
<<<<<<< HEAD
                meta: WardMeta = getattr(test_fn, "ward_meta", WardMeta())
                if test_fn:
                    test = Test(fn=test_fn, module=mod, marker=meta.marker)
                    # Yield tests if there's no filter, or if the filter matches
                    if not filter:
                        yield test
                    elif filter in test.qualified_name:
                        yield test
=======
                marker: Marker = getattr(test_fn, "ward_meta", WardMeta()).marker
                if test_fn:
                    yield Test(fn=test_fn, module_name=mod_name, marker=marker)


def search_generally(
    tests: Iterable[Test], query: str = ""
) -> Generator[Test, None, None]:
    if not query:
        yield from tests

    for test in tests:
        description = test.description or ""
        if (
            query in description
            or query in f"{test.module_name}."
            or query in inspect.getsource(test.fn)
            or query in test.qualified_name
        ):
            yield test
>>>>>>> e322b832
<|MERGE_RESOLUTION|>--- conflicted
+++ resolved
@@ -7,11 +7,7 @@
 from importlib._bootstrap_external import FileFinder
 from typing import Any, Callable, Generator, Iterable, List
 
-<<<<<<< HEAD
-from ward.test import Test, WardMeta
-=======
 from ward.testing import Marker, Test, WardMeta, anonymous_tests
->>>>>>> e322b832
 
 
 def is_test_module(module: pkgutil.ModuleInfo) -> bool:
@@ -62,16 +58,6 @@
             if item.startswith("test_") and not item == "_":
                 test_name = item
                 test_fn = getattr(mod, test_name)
-<<<<<<< HEAD
-                meta: WardMeta = getattr(test_fn, "ward_meta", WardMeta())
-                if test_fn:
-                    test = Test(fn=test_fn, module=mod, marker=meta.marker)
-                    # Yield tests if there's no filter, or if the filter matches
-                    if not filter:
-                        yield test
-                    elif filter in test.qualified_name:
-                        yield test
-=======
                 marker: Marker = getattr(test_fn, "ward_meta", WardMeta()).marker
                 if test_fn:
                     yield Test(fn=test_fn, module_name=mod_name, marker=marker)
@@ -91,5 +77,4 @@
             or query in inspect.getsource(test.fn)
             or query in test.qualified_name
         ):
-            yield test
->>>>>>> e322b832
+            yield test