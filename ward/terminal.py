import os
import sys
import traceback
from dataclasses import dataclass
from typing import Dict, Generator, List, Optional

from colorama import Fore, Style
from termcolor import colored, cprint

from ward.diff import make_diff
from ward.expect import ExpectationFailed, Expected
from ward.suite import Suite
from ward.test_result import TestOutcome, TestResult
from ward.util import ExitCode, get_exit_code


def truncate(s: str, num_chars: int) -> str:
    suffix = "..." if len(s) > num_chars - 3 else ""
    return s[:num_chars] + suffix


class TestResultWriterBase:
    def __init__(self, suite: Suite):
        self.suite = suite
        self.terminal_size = get_terminal_size()

    def output_all_test_results(
        self,
        test_results_gen: Generator[TestResult, None, None],
        time_to_collect: float,
        fail_limit: Optional[int] = None,
    ) -> List[TestResult]:
        all_results = []
        failed_test_results = []
        print(
            f"Ward collected {self.suite.num_tests} tests and {self.suite.num_fixtures} fixtures "
            f"in {time_to_collect:.2f} seconds.\n"
        )
        for result in test_results_gen:
            self.output_single_test_result(result)
            sys.stdout.write(Style.RESET_ALL)
            all_results.append(result)
            if result.outcome == TestOutcome.FAIL:
                failed_test_results.append(result)

            if len(failed_test_results) == fail_limit:
                break

        print()
        self.output_test_run_post_failure_summary(test_results=all_results)
        for failure in failed_test_results:
            self.output_why_test_failed_header(failure)
            self.output_why_test_failed(failure)
            self.output_captured_stderr(failure)
            self.output_captured_stdout(failure)

        return all_results

    def output_single_test_result(self, test_result: TestResult):
        """Indicate whether a test passed, failed, was skipped etc."""
        raise NotImplementedError()

    def output_why_test_failed_header(self, test_result: TestResult):
        """
        Printed above the failing test output
        """
        raise NotImplementedError()

    def output_test_result_summary(
        self, test_results: List[TestResult], time_taken: float
    ):
        raise NotImplementedError()

    def output_why_test_failed(self, test_result: TestResult):
        """
        Extended output shown for failing tests, may include further explanations,
        assertion error info, diffs, etc.
        """
        raise NotImplementedError()

    def output_test_run_post_failure_summary(self, test_results: List[TestResult]):
        raise NotImplementedError()

    def output_captured_stderr(self, test_result: TestResult):
        raise NotImplementedError()

    def output_captured_stdout(self, test_result: TestResult):
        raise NotImplementedError()


def lightblack(s: str) -> str:
    return f"{Fore.LIGHTBLACK_EX}{s}{Style.RESET_ALL}"


@dataclass
class TerminalSize:
    height: int
    width: int


def get_terminal_size() -> TerminalSize:
    for i in range(0, 3):
        try:
            cols, rows = os.get_terminal_size(i)
            return TerminalSize(height=rows, width=cols)
        except OSError:
            continue
    return TerminalSize(height=24, width=80)


class SimpleTestResultWrite(TestResultWriterBase):
    def output_single_test_result(self, test_result: TestResult):
        outcome_to_colour = {
            TestOutcome.PASS: "green",
            TestOutcome.SKIP: "blue",
            TestOutcome.FAIL: "red",
            TestOutcome.XFAIL: "magenta",
            TestOutcome.XPASS: "yellow",
        }
        colour = outcome_to_colour[test_result.outcome]
        bg = f"on_{colour}"
        padded_outcome = f" {test_result.outcome.name[:4]} "
<<<<<<< HEAD
        mod_name = lightblack(f"{test_result.test.module.__name__}.")
        if test_result.outcome == TestOutcome.SKIP:
            reason = test_result.test.marker.reason or ""
        else:
            reason = ""
        print(colored(padded_outcome, color="grey", on_color=bg), mod_name + test_result.test.name, reason)
=======
        if test_result.test.description:
            sep = f":{test_result.test.line_number}: "
        else:
            sep = "."
        mod_name = lightblack(f"{test_result.test.module_name}{sep}")
        if (
            test_result.outcome == TestOutcome.SKIP
            or test_result.outcome == TestOutcome.XFAIL
        ):
            reason = test_result.test.marker.reason or ""
            if reason:
                reason = lightblack(f" [{reason}]")
        else:
            reason = ""

        if test_result.test.description:
            name_or_desc = test_result.test.description
        else:
            name_or_desc = test_result.test.name
        print(
            colored(padded_outcome, color="grey", on_color=bg),
            mod_name + name_or_desc,
            reason,
        )
>>>>>>> e322b832

    def output_why_test_failed_header(self, test_result: TestResult):
        test = test_result.test
        params_list = ", ".join(lightblack(str(v)) for v in test.deps().keys())
        if test.has_deps():
            test_name_suffix = f"({params_list})"
        else:
            test_name_suffix = ""

        if test.description:
            name_or_desc = (
                f"{test.module_name}, line {test.line_number}: {test.description}"
            )
        else:
            name_or_desc = test.qualified_name

        print(
            colored(" Failure", color="red"),
            "in",
            colored(name_or_desc, attrs=["bold"]),
            test_name_suffix,
            "\n",
        )

    def output_why_test_failed(self, test_result: TestResult):
        err = test_result.error
        if isinstance(err, ExpectationFailed):
            print(
                f"   Given {truncate(repr(err.history[0].this), num_chars=self.terminal_size.width - 24)}\n"
            )

            for expect in err.history:
                self.print_expect_chain_item(expect)

            last_check = err.history[-1].op  # the check that failed
            if last_check == "equals":
                self.print_failure_equals(err)
        else:
            self.print_traceback(err)

        print(Style.RESET_ALL)

    def print_failure_equals(self, err):
        expect = err.history[-1]
        print(
            f"\n   Showing diff of {colored('expected value', color='green')}"
            f" vs {colored('actual value', color='red')}:\n"
        )
        diff = make_diff(expect.that, expect.this, width=self.terminal_size.width - 24)
        print(diff)

    def print_traceback(self, err):
        trace = getattr(err, "__traceback__", "")
        if trace:
            trc = traceback.format_exception(None, err, trace)
            if err.__cause__:
                cause = err.__cause__.__class__.__name__
            else:
                cause = None
            for line in trc:
                sublines = line.split("\n")
                for subline in sublines:
                    content = " " * 4 + subline
                    if subline.lstrip().startswith('File "'):
                        cprint(content, color="yellow")
                    else:
                        print(content)
        else:
            print(str(err))

    def print_expect_chain_item(self, expect: Expected):
        checkbox = self.result_checkbox(expect)
        that_width = self.terminal_size.width - 32
        if expect.op == "satisfies" and hasattr(expect.that, "__name__"):
            expect_that = truncate(expect.that.__name__, num_chars=that_width)
        else:
            that = repr(expect.that) if expect.that else ""
            expect_that = truncate(that, num_chars=that_width)
        print(f"    {checkbox} it {expect.op} {expect_that}{Style.RESET_ALL}")

    def result_checkbox(self, expect):
        if expect.success:
            result_marker = f"[ {Fore.GREEN}✓{Style.RESET_ALL} ]{Fore.GREEN}"
        else:
            result_marker = f"[ {Fore.RED}✗{Style.RESET_ALL} ]{Fore.RED}"
        return result_marker

    def output_test_result_summary(
        self, test_results: List[TestResult], time_taken: float
    ):
        outcome_counts = self._get_outcome_counts(test_results)
        chart = self.generate_chart(
            num_passed=outcome_counts[TestOutcome.PASS],
            num_failed=outcome_counts[TestOutcome.FAIL],
            num_skipped=outcome_counts[TestOutcome.SKIP],
            num_xfail=outcome_counts[TestOutcome.XFAIL],
            num_unexp=outcome_counts[TestOutcome.XPASS],
        )
        print(chart, "")

        exit_code = get_exit_code(test_results)
        if exit_code == ExitCode.FAILED:
            result = colored(exit_code.name, color="red")
        else:
            result = colored(exit_code.name, color="green")
        print(
            f"{result} in {time_taken:.2f} seconds [ "
            f"{colored(str(outcome_counts[TestOutcome.FAIL]) + ' failed', color='red')}  "
            f"{colored(str(outcome_counts[TestOutcome.XPASS]) + ' xpassed', color='yellow')}  "
            f"{colored(str(outcome_counts[TestOutcome.XFAIL]) + ' xfailed', color='magenta')}  "
            f"{colored(str(outcome_counts[TestOutcome.SKIP]) + ' skipped', color='blue')}  "
            f"{colored(str(outcome_counts[TestOutcome.PASS]) + ' passed', color='green')} ]"
        )

    def output_captured_stderr(self, test_result: TestResult):
        if test_result.captured_stderr:
            stderr = colored("standard error", color="red")
            captured_stderr_lines = test_result.captured_stderr.split("\n")
            print(f"   Captured {stderr} during test run:\n")
            for line in captured_stderr_lines:
                print("    " + line)
            print()

    def output_captured_stdout(self, test_result: TestResult):
        if test_result.captured_stdout:
            stdout = colored("standard output", color="blue")
            captured_stdout_lines = test_result.captured_stdout.split("\n")
            print(f"   Captured {stdout} during test run:\n")
            for line in captured_stdout_lines:
                print("    " + line)

    def generate_chart(self, num_passed, num_failed, num_skipped, num_xfail, num_unexp):
        num_tests = num_passed + num_failed + num_skipped + num_xfail + num_unexp
        pass_pct = num_passed / max(num_tests, 1)
        fail_pct = num_failed / max(num_tests, 1)
        xfail_pct = num_xfail / max(num_tests, 1)
        unexp_pct = num_unexp / max(num_tests, 1)
        skip_pct = 1.0 - pass_pct - fail_pct - xfail_pct - unexp_pct

        num_green_bars = int(pass_pct * self.terminal_size.width)
        num_red_bars = int(fail_pct * self.terminal_size.width)
        num_blue_bars = int(skip_pct * self.terminal_size.width)
        num_yellow_bars = int(unexp_pct * self.terminal_size.width)
        num_magenta_bars = int(xfail_pct * self.terminal_size.width)

        # Rounding to integers could leave us a few bars short
        num_bars_remaining = (
            self.terminal_size.width
            - num_green_bars
            - num_red_bars
            - num_blue_bars
            - num_yellow_bars
            - num_magenta_bars
        )
        if num_bars_remaining and num_green_bars:
            num_green_bars += 1
            num_bars_remaining -= 1

        if num_bars_remaining and num_red_bars:
            num_red_bars += 1
            num_bars_remaining -= 1

        if num_bars_remaining and num_blue_bars:
            num_blue_bars += 1
            num_bars_remaining -= 1

        if num_bars_remaining and num_yellow_bars:
            num_yellow_bars += 1
            num_bars_remaining -= 1

        if num_bars_remaining and num_magenta_bars:
            num_magenta_bars += 1
            num_bars_remaining -= 1

        return (
            colored("F" * num_red_bars, color="red", on_color="on_red")
            + colored("U" * num_yellow_bars, color="yellow", on_color="on_yellow")
            + colored("x" * num_magenta_bars, color="magenta", on_color="on_magenta")
            + colored("s" * num_blue_bars, color="blue", on_color="on_blue")
            + colored("." * num_green_bars, color="green", on_color="on_green")
        )

    def output_test_run_post_failure_summary(self, test_results: List[TestResult]):
        pass

    def _get_outcome_counts(
        self, test_results: List[TestResult]
    ) -> Dict[TestOutcome, int]:
        return {
            TestOutcome.PASS: len(
                [r for r in test_results if r.outcome == TestOutcome.PASS]
            ),
            TestOutcome.FAIL: len(
                [r for r in test_results if r.outcome == TestOutcome.FAIL]
            ),
            TestOutcome.SKIP: len(
                [r for r in test_results if r.outcome == TestOutcome.SKIP]
            ),
            TestOutcome.XFAIL: len(
                [r for r in test_results if r.outcome == TestOutcome.XFAIL]
            ),
            TestOutcome.XPASS: len(
                [r for r in test_results if r.outcome == TestOutcome.XPASS]
            ),
        }<|MERGE_RESOLUTION|>--- conflicted
+++ resolved
@@ -120,14 +120,6 @@
         colour = outcome_to_colour[test_result.outcome]
         bg = f"on_{colour}"
         padded_outcome = f" {test_result.outcome.name[:4]} "
-<<<<<<< HEAD
-        mod_name = lightblack(f"{test_result.test.module.__name__}.")
-        if test_result.outcome == TestOutcome.SKIP:
-            reason = test_result.test.marker.reason or ""
-        else:
-            reason = ""
-        print(colored(padded_outcome, color="grey", on_color=bg), mod_name + test_result.test.name, reason)
-=======
         if test_result.test.description:
             sep = f":{test_result.test.line_number}: "
         else:
@@ -152,7 +144,6 @@
             mod_name + name_or_desc,
             reason,
         )
->>>>>>> e322b832
 
     def output_why_test_failed_header(self, test_result: TestResult):
         test = test_result.test
