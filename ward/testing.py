import asyncio
import functools
import inspect
import uuid
from collections import defaultdict
from contextlib import ExitStack, closing, redirect_stderr, redirect_stdout
from enum import Enum, auto
from io import StringIO
from pathlib import Path
from timeit import default_timer
from types import MappingProxyType
from typing import Any, Callable, Dict, List, Optional, Tuple, Union

from dataclasses import dataclass, field

from ward.errors import FixtureError, ParameterisationError
from ward.fixtures import Fixture, FixtureCache, ScopeKey
from ward.models import Marker, Scope, SkipMarker, WardMeta, XfailMarker
from ward.util import get_absolute_path


@dataclass
class Each:
    args: Tuple[Any]

    def __getitem__(self, args):
        return self.args[args]

    def __len__(self):
        return len(self.args)


def each(*args):
    return Each(args)


def skip(func_or_reason=None, *, reason: str = None):
    if func_or_reason is None:
        return functools.partial(skip, reason=reason)

    if isinstance(func_or_reason, str):
        return functools.partial(skip, reason=func_or_reason)

    func = func_or_reason
    marker = SkipMarker(reason=reason)
    if hasattr(func, "ward_meta"):
        func.ward_meta.marker = marker
    else:
        func.ward_meta = WardMeta(marker=marker)

    @functools.wraps(func)
    def wrapper(*args, **kwargs):
        return func(*args, **kwargs)

    return wrapper


def xfail(func_or_reason=None, *, reason: str = None):
    if func_or_reason is None:
        return functools.partial(xfail, reason=reason)

    if isinstance(func_or_reason, str):
        return functools.partial(xfail, reason=func_or_reason)

    func = func_or_reason
    marker = XfailMarker(reason=reason)
    if hasattr(func, "ward_meta"):
        func.ward_meta.marker = marker
    else:
        func.ward_meta = WardMeta(marker=marker)

    @functools.wraps(func)
    def wrapper(*args, **kwargs):
        return func(*args, **kwargs)

    return wrapper


def generate_id():
    return uuid.uuid4().hex


class FormatDict(dict):
    def __missing__(self, key):
        return "{" + key + "}"


@dataclass
class ParamMeta:
    instance_index: int = 0
    group_size: int = 1


@dataclass
class Test:
    """
    A representation of a single Ward test.
    """

    fn: Callable
    module_name: str
    id: str = field(default_factory=generate_id)
    marker: Optional[Marker] = None
    description: Optional[str] = None
    param_meta: Optional[ParamMeta] = field(default_factory=ParamMeta)
    capture_output: bool = True
    sout: StringIO = field(default_factory=StringIO)
    serr: StringIO = field(default_factory=StringIO)
    ward_meta: WardMeta = field(default_factory=WardMeta)
    timer: Optional["Timer"] = None

<<<<<<< HEAD
    def run(self, cache: FixtureCache) -> "TestResult":
=======
    def run(self, cache: FixtureCache, idx: int = 0, dry_run=False) -> "TestResult":
>>>>>>> 69578351

        with ExitStack() as stack:
            self.timer = stack.enter_context(Timer())
            if self.capture_output:
                stack.enter_context(redirect_stdout(self.sout))
                stack.enter_context(redirect_stderr(self.serr))

            if isinstance(self.marker, SkipMarker):
                with closing(self.sout), closing(self.serr):
                    result = TestResult(self, TestOutcome.SKIP)
                return result

            if dry_run:
                with closing(self.sout), closing(self.serr):
                    result = TestResult(self, TestOutcome.DRYRUN)
                return result

            try:
                # TODO:onlyanegg: I don't love this. We're setting up the
                # fixture within the testing module, but cleaning it up in the
                # suite module.
                resolved_args = self.resolve_args(
                    cache, iteration=self.param_meta.instance_index
                )
                self.format_description(resolved_args)
                if inspect.iscoroutinefunction(self.fn):
                    coro = self.fn(**resolved_args)
                    asyncio.get_event_loop().run_until_complete(coro)
                else:
                    self.fn(**resolved_args)
            except FixtureError as e:
                outcome = TestOutcome.FAIL
                error: Optional[Exception] = e
            except Exception as e:
                outcome = (
                    TestOutcome.XFAIL
                    if isinstance(self.marker, XfailMarker)
                    else TestOutcome.FAIL
                )
                error = e
            else:
                outcome = (
                    TestOutcome.XPASS
                    if isinstance(self.marker, XfailMarker)
                    else TestOutcome.PASS
                )
                error = None

        with closing(self.sout), closing(self.serr):
            if outcome in (TestOutcome.PASS, TestOutcome.SKIP):
                result = TestResult(self, outcome)
            else:
                result = TestResult(
                    self,
                    outcome,
                    error,
                    captured_stdout=self.sout.getvalue(),
                    captured_stderr=self.serr.getvalue(),
                )

        return result

    @property
    def name(self) -> str:
        return self.fn.__name__

    @property
    def path(self) -> Path:
        return self.fn.ward_meta.path

    @property
    def qualified_name(self) -> str:
        name = self.name or ""
        return f"{self.module_name}.{name}"

    @property
    def line_number(self) -> int:
        return inspect.getsourcelines(self.fn)[1]

    @property
    def has_deps(self) -> bool:
        return len(self.deps()) > 0

    @property
    def is_parameterised(self) -> bool:
        """
        Return `True` if a test is parameterised, `False` otherwise.
        A test is considered parameterised if any of its default arguments
        have a value that is an instance of `Each`.
        """
        default_args = self._get_default_args()
        return any(isinstance(arg, Each) for arg in default_args.values())

    def scope_key_from(self, scope: Scope) -> ScopeKey:
        if scope == Scope.Test:
            return self.id
        elif scope == Scope.Module:
            return self.path
        else:
            return Scope.Global

    def get_parameterised_instances(self) -> List["Test"]:
        """
        If the test is parameterised, return a list of `Test` objects representing
        each test generated as a result of the parameterisation.
        If the test is not parameterised, return a list containing only the test itself.
        If the test is parameterised incorrectly, for example the number of
        items don't match across occurrences of `each` in the test signature,
        then a `ParameterisationError` is raised.
        """
        if not self.is_parameterised:
            return [self]

        number_of_instances = self._find_number_of_instances()

        generated_tests = []
        for instance_index in range(number_of_instances):
            test = Test(
                fn=self.fn,
                module_name=self.module_name,
                marker=self.marker,
                description=self.description,
                param_meta=ParamMeta(
                    instance_index=instance_index, group_size=number_of_instances
                ),
                capture_output=self.capture_output,
            )
            generated_tests.append(test)
        return generated_tests

    def deps(self) -> MappingProxyType:
        return inspect.signature(self.fn).parameters

    def resolve_args(self, cache: FixtureCache, iteration: int = 0) -> Dict[str, Any]:
        """
        Resolve fixtures and return the resultant name -> Fixture dict.
        If the argument is not a fixture, the raw argument will be used.
        Resolved values will be stored in fixture_cache, accessible
        using the fixture cache key (See `Fixture.key`).
        """
        if self.capture_output:
            with redirect_stdout(self.sout), redirect_stderr(self.serr):
                return self._resolve_args(cache, iteration)
        else:
            return self._resolve_args(cache, iteration)

    def _resolve_args(self, cache: FixtureCache, iteration: int) -> Dict[str, Any]:
        if not self.has_deps:
            return {}
        default_args = self._get_default_args()
        resolved_args: Dict[str, Any] = {}
        for name, arg in default_args.items():
            # In the case of parameterised testing, grab the arg corresponding
            # to the current iteration of the parameterised group of tests.
            if isinstance(arg, Each):
                arg = arg[iteration]
            if hasattr(arg, "ward_meta") and arg.ward_meta.is_fixture:
                resolved = self._resolve_single_arg(arg, cache)
            else:
                resolved = arg
            resolved_args[name] = resolved
        return self._unpack_resolved(resolved_args)

    def get_result(self, outcome, exception=None):
        with closing(self.sout), closing(self.serr):
            if outcome in (TestOutcome.PASS, TestOutcome.SKIP):
                result = TestResult(self, outcome)
            else:
                result = TestResult(
                    self,
                    outcome,
                    exception,
                    captured_stdout=self.sout.getvalue(),
                    captured_stderr=self.serr.getvalue(),
                )
            return result

    def _get_default_args(
        self, func: Optional[Union[Callable, Fixture]] = None
    ) -> Dict[str, Any]:
        """
        Returns a mapping of test argument names to values.

        This method does no fixture resolution.

        If a value is a fixture function, then the raw fixture
        function is returned as a value in the dict, *not* the `Fixture` object.
        """
        fn = func or self.fn
        meta = getattr(fn, "ward_meta", None)
        signature = inspect.signature(fn)

        # Override the signature if @using is present
        if meta:
            bound_args = getattr(fn.ward_meta, "bound_args", None)
            if bound_args:
                bound_args.apply_defaults()
                return bound_args.arguments

        default_binding = signature.bind_partial()
        default_binding.apply_defaults()
        return default_binding.arguments

    def _find_number_of_instances(self) -> int:
        """
        Returns the number of instances that would be generated for the current
        parameterised test.

        A parameterised test is only valid if every instance of `each` contains
        an equal number of items. If the current test is an invalid parameterisation,
        then a `ParameterisationError` is raised.
        """
        default_args = self._get_default_args()
        lengths = [len(arg) for _, arg in default_args.items() if isinstance(arg, Each)]
        is_valid = len(set(lengths)) in (0, 1)
        if not is_valid:
            raise ParameterisationError(
                f"The test {self.name}/{self.description} is parameterised incorrectly. "
                f"Please ensure all instances of 'each' in the test signature "
                f"are of equal length."
            )
        return lengths[0]

    def _resolve_single_arg(
        self, arg: Callable, cache: FixtureCache
    ) -> Union[Any, Fixture]:
        """
        Get the fixture return value

        If the fixture has been cached, return the value from the cache.
        Otherwise, call the fixture function and return the value.
        """

        if not hasattr(arg, "ward_meta"):
            return arg

        fixture = Fixture(arg)
        if cache.contains(fixture, fixture.scope, self.scope_key_from(fixture.scope)):
            return cache.get(
                fixture.key, fixture.scope, self.scope_key_from(fixture.scope)
            )

        has_deps = len(fixture.deps()) > 0
        if not has_deps:
            try:
                if fixture.is_generator_fixture:
                    fixture.gen = arg()
                    fixture.resolved_val = next(fixture.gen)
                elif fixture.is_async_generator_fixture:
                    fixture.gen = arg()
                    awaitable = fixture.gen.__anext__()
                    fixture.resolved_val = asyncio.get_event_loop().run_until_complete(awaitable)
                elif fixture.is_coroutine_fixture:
                    fixture.resolved_val = asyncio.get_event_loop().run_until_complete(arg())
                else:
                    fixture.resolved_val = arg()
            except Exception as e:
                raise FixtureError(f"Unable to resolve fixture '{fixture.name}'") from e
            scope_key = self.scope_key_from(fixture.scope)
            cache.cache_fixture(fixture, scope_key)
            return fixture

        children_defaults = self._get_default_args(func=arg)
        children_resolved = {}
        for name, child_fixture in children_defaults.items():
            child_resolved = self._resolve_single_arg(child_fixture, cache)
            children_resolved[name] = child_resolved

        try:
            args_to_inject = self._unpack_resolved(children_resolved)
            if fixture.is_generator_fixture:
                fixture.gen = arg(**args_to_inject)
                fixture.resolved_val = next(fixture.gen)
            elif fixture.is_async_generator_fixture:
                fixture.gen = arg(**args_to_inject)
                awaitable = fixture.gen.__anext__()
                fixture.resolved_val = asyncio.get_event_loop().run_until_complete(awaitable)
            elif fixture.is_coroutine_fixture:
                fixture.resolved_val = asyncio.get_event_loop().run_until_complete(arg(**args_to_inject))
            else:
                fixture.resolved_val = arg(**args_to_inject)
        except Exception as e:
            raise FixtureError(f"Unable to resolve fixture '{fixture.name}'") from e
        scope_key = self.scope_key_from(fixture.scope)
        cache.cache_fixture(fixture, scope_key)
        return fixture

    def _unpack_resolved(self, fixture_dict: Dict[str, Any]) -> Dict[str, Any]:
        resolved_vals = {}
        for (k, arg) in fixture_dict.items():
            if isinstance(arg, Fixture):
                resolved_vals[k] = arg.resolved_val
            else:
                resolved_vals[k] = arg
        return resolved_vals

    def format_description(self, args: Dict[str, Any]) -> str:
        """
        Applies any necessary string formatting to the description,
        given a dictionary `arg_map` of values that will be injected
        into the test.

        This method will mutate the Test by updating the description.
        Returns the newly updated description.
        """

        format_dict = FormatDict(**args)
        if not self.description:
            self.description = ""

        try:
            self.description = self.description.format_map(format_dict)
        except ValueError:
            pass

        return self.description


def is_test_module_name(module_name: str) -> bool:
    return module_name.startswith("test_") or module_name.endswith("_test")


# Tests declared with the name _, and with the @test decorator
# have to be stored in here, so that they can later be retrieved.
# They cannot be retrieved directly from the module due to name
# clashes. When we're later looking for tests inside the module,
# we can retrieve any anonymous tests from this dict.
# Map of module absolute Path to list of tests in the module
anonymous_tests: Dict[Path, List[Callable]] = defaultdict(list)


def test(description: str, *args, **kwargs):
    def decorator_test(func):
        unwrapped = inspect.unwrap(func)
        module_name: str = unwrapped.__module__
        is_home_module: bool = "." not in module_name
        if is_test_module_name(module_name) and is_home_module:
            force_path: Path = kwargs.get("_force_path")
            if force_path:
                path = force_path.absolute()
            else:
                path = get_absolute_path(unwrapped)

            if hasattr(unwrapped, "ward_meta"):
                unwrapped.ward_meta.description = description
                unwrapped.ward_meta.path = path
            else:
                unwrapped.ward_meta = WardMeta(description=description, path=path)

            collect_into = kwargs.get("_collect_into", anonymous_tests)
            collect_into[path].append(unwrapped)

            @functools.wraps(func)
            def wrapper(*args, **kwargs):
                return func(*args, **kwargs)

            return wrapper

        return func

    return decorator_test


class TestOutcome(Enum):
    PASS = auto()
    FAIL = auto()
    SKIP = auto()
    XFAIL = auto()  # expected fail
    XPASS = auto()  # unexpected pass
    DRYRUN = auto()


@dataclass
class TestResult:
    test: Test
    outcome: TestOutcome
    error: Optional[Exception] = None
    message: str = ""
    captured_stdout: str = ""
    captured_stderr: str = ""


class Timer:
    def __init__(self):
        self._start_time = None
        self.duration = None

    def __enter__(self):
        self._start_time = default_timer()
        return self

    def __exit__(self, *args):
        self.duration = default_timer() - self._start_time<|MERGE_RESOLUTION|>--- conflicted
+++ resolved
@@ -109,12 +109,7 @@
     ward_meta: WardMeta = field(default_factory=WardMeta)
     timer: Optional["Timer"] = None
 
-<<<<<<< HEAD
-    def run(self, cache: FixtureCache) -> "TestResult":
-=======
-    def run(self, cache: FixtureCache, idx: int = 0, dry_run=False) -> "TestResult":
->>>>>>> 69578351
-
+    def run(self, cache: FixtureCache, dry_run=False) -> "TestResult":
         with ExitStack() as stack:
             self.timer = stack.enter_context(Timer())
             if self.capture_output:
