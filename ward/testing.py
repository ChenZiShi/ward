--- conflicted
+++ resolved
@@ -5,14 +5,13 @@
 import uuid
 from collections import defaultdict
 from contextlib import ExitStack, closing, redirect_stderr, redirect_stdout
+from dataclasses import dataclass, field
 from enum import Enum, auto
 from io import StringIO
 from pathlib import Path
 from timeit import default_timer
 from types import MappingProxyType
 from typing import Any, Callable, Dict, List, Optional, Tuple, Union
-
-from dataclasses import dataclass, field
 
 from ward.errors import FixtureError, ParameterisationError
 from ward.fixtures import Fixture, FixtureCache, ScopeKey
@@ -351,7 +350,7 @@
         }
 
     def _get_default_args(
-        self, func: Optional[Union[Callable, Fixture]] = None
+            self, func: Optional[Union[Callable, Fixture]] = None
     ) -> Dict[str, Any]:
         """
         Returns a mapping of test argument names to values.
@@ -376,31 +375,8 @@
         default_binding.apply_defaults()
         return default_binding.arguments
 
-<<<<<<< HEAD
-=======
-    def _find_number_of_instances(self) -> int:
-        """
-        Returns the number of instances that would be generated for the current
-        parameterised test.
-
-        A parameterised test is only valid if every instance of `each` contains
-        an equal number of items. If the current test is an invalid parameterisation,
-        then a `ParameterisationError` is raised.
-        """
-        default_args = self._get_default_args()
-        lengths = [len(arg) for _, arg in default_args.items() if isinstance(arg, Each)]
-        is_valid = len(set(lengths)) in (0, 1)
-        if not is_valid:
-            raise ParameterisationError(
-                f"The test described by '{self.description}' is parameterised incorrectly. "
-                f"Please ensure all instances of 'each' in the test signature "
-                f"are of equal length."
-            )
-        return lengths[0]
-
->>>>>>> 9d36cea1
     def _resolve_single_arg(
-        self, arg: Callable, cache: FixtureCache
+            self, arg: Callable, cache: FixtureCache
     ) -> Union[Any, Fixture]:
         """
         Get the fixture return value
@@ -414,7 +390,7 @@
 
         fixture = Fixture(arg)
         if cache.contains(
-            fixture, fixture.scope, self.test.scope_key_from(fixture.scope)
+                fixture, fixture.scope, self.test.scope_key_from(fixture.scope)
         ):
             return cache.get(
                 fixture.key, fixture.scope, self.test.scope_key_from(fixture.scope)
